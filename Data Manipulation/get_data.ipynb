--- conflicted
+++ resolved
@@ -59,11 +59,7 @@
     "#from data_manipulation_helpers import getTestDate\n",
     "START_YEAR=1990\n",
     "END_YEAR=2024\n",
-<<<<<<< HEAD
-    "TEST_DATE= datetime(2024,1,1).strftime('%m/%Y')  # start at the beginning of the final year\n",
-=======
     "TEST_DATE= datetime(2024,1,1).strftime('%m/%Y')\n",
->>>>>>> 4593f9ee
     "#usage example (first argument is the test set size ratio)\n",
     "#TEST_DATE = getTestDate(0.1, START_YEAR, END_YEAR)\n",
     "\n",
