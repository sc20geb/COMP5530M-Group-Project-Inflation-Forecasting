--- conflicted
+++ resolved
@@ -46,20 +46,11 @@
    "metadata": {},
    "outputs": [],
    "source": [
-<<<<<<< HEAD
     "# ==== Load & Prepare CSV ====\n",
     "train_file = os.path.join(project_root, \"Data\", \"Train\", \"train1990s.csv\")\n",
     "df = pd.read_csv(train_file)\n",
     "df['ds'] = pd.to_datetime(df['observation_date'], format='%m/%Y')\n",
     "df = df.rename(columns={'fred_PCEPI': 'y'})\n",
-=======
-    "# Load and preprocess data\n",
-    "from Training.Helper.dataPreprocessing import TRAIN_DATA_PATH_1990S, TRAIN_DATA_SPLIT, VAL_DATA_SPLIT, create_sequences, sklearn_fit_transform, add_dimension, prepare_dataloader\n",
-    "from sklearn.model_selection import train_test_split\n",
-    "from sklearn.preprocessing import MinMaxScaler, StandardScaler\n",
-    "import pandas as pd\n",
-    "import numpy as np\n",
->>>>>>> fdef09c9
     "\n",
     "\n",
     "# ==== Feature Engineering ====\n",
@@ -67,16 +58,10 @@
     "# Adding time-based features\n",
     "df = add_time_features(df, date_col='ds')\n",
     "\n",
-<<<<<<< HEAD
     "# Adding sine and cosine monthly features of various wavelengths (seasonality features)\n",
     "for k in range(1, 4):\n",
     "    df[f'sin_{k}'] = np.sin(2 * np.pi * k * df['month'] / 12)\n",
     "    df[f'cos_{k}'] = np.cos(2 * np.pi * k * df['month'] / 12)\n",
-=======
-    "#MinMax scale x and y (just replacing with StandardScaler (mean 0 and s.d. 1 without range guarantee) does not seem to have an effect)\n",
-    "[Xy_train, Xy_val], y_scaler = sklearn_fit_transform(Xy_train, Xy_val, StandardScaler())\n",
-    "Xy_train, Xy_val = Xy_train.values, Xy_val.values  #get back out of DataFrame form\n",
->>>>>>> fdef09c9
     "\n",
     "# Adding lag features\n",
     "df = add_lagged_features(df, target_cols=['y'], lags=[1, 3, 6])\n",
@@ -107,7 +92,6 @@
     "scaled = scaler.fit_transform(df[feature_cols])\n",
     "scaled_df = pd.DataFrame(scaled, columns=feature_cols)\n",
     "\n",
-<<<<<<< HEAD
     "# ==== Sequence Prep ====\n",
     "sequence_length = 12\n",
     "X, y = create_sequences(\n",
@@ -129,24 +113,6 @@
     "\n",
     "train_loader = DataLoader(train_dataset, batch_size=batch_size, shuffle=True)\n",
     "val_loader = DataLoader(val_dataset, batch_size=batch_size)\n"
-=======
-    "# Run Optuna & Train Model\n",
-    "model, metadata, study = optuna_tune_and_train(\n",
-    "    model_class=GRUModel, \n",
-    "    train_loader=train_loader, \n",
-    "    val_loader=val_loader, \n",
-    "    device=device,\n",
-    "    model_search_space={\"hidden_size\": (int, (32, 256)), \"num_layers\": (int, (1, 4))},\n",
-    "    model_invariates={'input_size': 1, 'output_size': 1},\n",
-    "    optim_search_space={\"lr\": (float, (1e-5, 1e-1))},\n",
-    "    max_epochs=50,\n",
-    "    model_save_path=model_save_path,\n",
-    "    model_name=\"GRU_inflation\",\n",
-    "    n_trials=20,\n",
-    "    return_study=True,\n",
-    "    verbose=True\n",
-    ")"
->>>>>>> fdef09c9
    ]
   },
   {
@@ -162,7 +128,6 @@
    "metadata": {},
    "outputs": [],
    "source": [
-<<<<<<< HEAD
     "# ==== Device & Save Path ====\n",
     "device = torch.device(\"cuda\" if torch.cuda.is_available() else \"cpu\")\n",
     "os.makedirs(model_save_path, exist_ok=True)\n",
@@ -215,46 +180,6 @@
     "    )[:, 0]\n",
     "    \n",
     "    return y_val_original, y_pred_original"
-=======
-    "# --- Make 48-month future predictions using last known sequence ---\n",
-    "import numpy as np\n",
-    "from sklearn.metrics import mean_squared_error\n",
-    "import math\n",
-    "import torch\n",
-    "\n",
-    "# Prepare the starting sequence (last sequence in test set)\n",
-    "last_sequence = X_val_seq[-1].reshape(1, 12, 1)  # Shape: (1, 12, 1)\n",
-    "preds = []\n",
-    "\n",
-    "model.eval()\n",
-    "with torch.no_grad():\n",
-    "    current_seq = torch.tensor(last_sequence, dtype=torch.float32).to(device)\n",
-    "\n",
-    "    for _ in range(48):  # Predict next 48 steps\n",
-    "        next_step = model(current_seq)          # Shape: (1, 1)\n",
-    "        next_value = next_step.item()\n",
-    "        preds.append(next_value)\n",
-    "\n",
-    "        # Shift window left and append prediction\n",
-    "        current_input = current_seq.cpu().numpy().reshape(12, 1)  # Always (12, 1)\n",
-    "        next_input = np.append(current_input[1:], [[next_value]], axis=0)  # Shape: (12, 1)\n",
-    "        current_seq = torch.tensor(next_input.reshape(1, 12, 1), dtype=torch.float32).to(device)\n",
-    "\n",
-    "# Inverse transform if scaling was applied\n",
-    "if y_scaler is not None:\n",
-    "    preds = y_scaler.inverse_transform(np.array(preds).reshape(-1, 1)).flatten()\n",
-    "\n",
-    "# Save predictions\n",
-    "output_path = os.path.join(project_root, \"Predictions\", \"GRU.npy\")\n",
-    "np.save(output_path, np.array(preds))\n",
-    "print(f\"Saved 48-month forecast to: {output_path}\")\n",
-    "\n",
-    "# No current method to calculate RMSE, as have not opened training data (just predicted using last instance of validation data)\n",
-    "#mse = mean_squared_error(y_test_seq, preds)\n",
-    "#rmse = math.sqrt(mse)\n",
-    "#print(f\"GRU Test MSE: {mse}\")\n",
-    "#print(f\"GRU Test RMSE: {rmse}\")"
->>>>>>> fdef09c9
    ]
   },
   {
@@ -270,7 +195,6 @@
    "metadata": {},
    "outputs": [],
    "source": [
-<<<<<<< HEAD
     "# Function to trim the last N values of predictions and save the file\n",
     "def trim_and_save_predictions(predictions_path, n_trim=48):\n",
     "    gru_preds = np.load(predictions_path)\n",
@@ -299,11 +223,6 @@
     "\n",
     "# Assuming these variables are already defined: model_save_path, best_params, val_loader, scaler, feature_cols, device, project_root\n",
     "main(model_save_path, best_params, val_loader, scaler, feature_cols, device, project_root)"
-=======
-    "# Uncomment these to clean all weight files just produced\n",
-    "from Training.Helper.weightFileCleaner import cleanWeightFiles\n",
-    "cleanWeightFiles('GRU', earlyStopped=False)"
->>>>>>> fdef09c9
    ]
   }
  ],
